#!/usr/bin/env python

""" Provides the GameState class, which is the physical representation
of the game. The only rules enforced are physical - such as failing to
draw a card from an empty pile. 
"""

from gtrutils import get_card_from_zone
from player import Player
import random
import logging

class GameState:
  """ Contains the current game state. The methods of this class
  represent physical changes to the game state. It's kind of like
  an API to be manipulated by an entity that enforces the rules.
  The only rules enforced by the GameState object are physical, 
  such as failing to draw a card from an empty stack.
  """

  def __init__(self, players=None, jack_pile=None, library=None, pool=None, 
               in_town_foundations=None, out_of_town_foundations=None,
               card_definitions_dict=None, time_stamp=None,
               exchange_area=None):
    self.players = []
    if players:
        for player in players: self.add_player(player)
    self.leader_index = None
    self.priority_index = None
    self.turn_index = 0
    self.jack_pile = jack_pile or []
    self.library = library or []
    self.pool = pool or []
    self.exchange_area = exchange_area or []
    self.in_town_foundations = in_town_foundations or []
    self.out_of_town_foundations = out_of_town_foundations or []
    self.is_started = False
    self.time_stamp = time_stamp

  def __repr__(self):
    rep = ('GameState(players={players!r}, leader={leader!r}, '
           'priority={priority!r}, jack_pile={jack_pile!r}, '
           'library={library!r}, '
           'in_town_foundations={in_town_foundations!r}'
           'out_of_town_foundations={out_of_town_foundations!r})'
           )
    return rep.format(
        players=self.players, 
        leader=self.leader_index,
        priority= self.priority_index,
        jack_pile=self.jack_pile,
        library=self.library, 
<<<<<<< HEAD
        foundations=self.in_town_foundations
=======
        in_town_foundations=self.in_town_foundations,
        out_of_town_foundations=self.out_of_town_foundations,
>>>>>>> 48ff9271
    )

  def increment_priority_index(self):
      prev_index = self.priority_index
      self.priority_index = self.priority_index + 1
      if self.priority_index >= self.get_n_players():
        self.priority_index = 0
      logging.debug(
        'priority index changed from {0} to {1}; turn {2}'.format(
          prev_index,
          self.priority_index,
          self.turn_index,
      ))

  def increment_leader_index(self):
      prev_index = self.leader_index
      self.leader_index = self.leader_index + 1
      if self.leader_index >= self.get_n_players():
        self.leader_index = 0
        self.turn_index = self.turn_index + 1
      logging.debug('leader index changed from {0} to {1}'.format(prev_index,
      self.leader_index))

  def print_turn_info(self):
      logging.info('--> Turn {0} | leader: {1} | priority: {2}'.format(
        self.turn_index, 
        self.players[self.leader_index].name,
        self.players[self.priority_index].name,
      )) 

  def get_n_players(self):
      return len(self.players)

  def thinker_fillup_for_player(self, player):
    n_cards = player.get_n_possible_thinker_cards()
    logging.debug('Adding {0} cards to player {1} hand'.format(
      n_cards,
      player.name
    ))
    player.add_cards_to_hand(self.draw_cards(n_cards))

  def draw_one_card_for_player(self, player):
    player.add_cards_to_hand(self.draw_cards(1))

  def draw_one_jack_for_player(self, player):
    player.add_cards_to_hand([self.draw_jack()])

  def find_or_add_player(self, player_name):
    """ Finds the index of a named player, otherwise creates a new
    Player object with the given name, appending it to the list of 
    players. """
    players_match = filter(lambda x : x.name==player_name, self.players)
    if len(players_match) > 1:
      logging.critical(
        'Fatal error! Two instances of player {0}.'.format(players_match[0].name))
      raise Exception('Cannot create two players with the same name.')
    elif len(players_match) == 1:
      logging.info('Found existing player {0}.'.format(players_match[0].name))
      player_index = self.players.index(players_match[0])
    else:
      logging.info('Adding player {0}.'.format(player_name))
      self.players.append(Player(player_name))
      player_index = len(self.players) - 1
    return player_index
  
  def init_player(self, player):
    player.add_cards_to_hand([self.draw_jack()]) # takes a list of cards
    self.thinker_fillup_for_player(player)

  def init_players(self):
    logging.info('--> Initializing players')
    for player in self.players: self.init_player(player)
    
  def add_cards_to_pool(self, cards):
    self.pool.extend(cards)

  def get_card_from_pool(self, card):
    return get_card_from_zone(card, self.pool)

  def add_cards_to_exchange_area(self, card):
    self.exchange_area.extend(cards)

  def get_card_from_exchange_area(self, card):
    return get_card_from_zone(card, self.exchange_area)
    
  def draw_jack(self):
    return self.jack_pile.pop()

  def draw_cards(self, n_cards):
    cards = []
    for i in range(0, n_cards):
      cards.append(self.library.pop())
    return cards

  def shuffle_library(self):
    """ Shuffles the library.

    random.shuffle has a finite period, which is apparently 2**19937-1.
    This means lists of length >~ 2080 will not get a completely random
    shuffle. See the SO question
      http://stackoverflow.com/questions/3062741/
      maximal-length-of-list-to-shuffle-with-python-random-shuffle
    """
    random.shuffle(self.library)
    
  def pass_priority(self):
    self.priority_index += 1;
    while self.priority_index >= len(self.players):
      self.priority_index -= len(self.players)


if __name__ == '__main__':

    
  test = GameState()
  print test
<|MERGE_RESOLUTION|>--- conflicted
+++ resolved
@@ -50,12 +50,8 @@
         priority= self.priority_index,
         jack_pile=self.jack_pile,
         library=self.library, 
-<<<<<<< HEAD
-        foundations=self.in_town_foundations
-=======
         in_town_foundations=self.in_town_foundations,
         out_of_town_foundations=self.out_of_town_foundations,
->>>>>>> 48ff9271
     )
 
   def increment_priority_index(self):
