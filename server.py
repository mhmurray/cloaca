from cloaca.game import Game
from cloaca.player import Player
from cloaca.game_record import GameRecord
from cloaca.message import GameAction, Command
import cloaca.message as message
from cloaca.error import GTRError, GameOver
<<<<<<< HEAD
=======
import cloaca.encode as encode
>>>>>>> 50e9ddb4

import uuid
import functools

import json
import pickle
import logging
import datetime

from tornado import gen, locks
import tornado.ioloop

lg = logging.getLogger(__name__)
lg.addHandler(logging.NullHandler())

class GTRServer(object):
    """Manages multiple Game objects including non-game actions related to
    connecting players and starting games.

    The send_command(user, command) method must be assigned to an appropriate
    handle when this object is created.

    GTRServer doesn't handle any user authentication. It assumes
    the <user> parameter to any GameAction commands is uniquely
    defined and trusts the arguments to handle_command.

    Basic usage: Start a server, request the (empty) game list, create
    a new game which is assigned game_id=0. Request starting the game,
    which results in the game state being transmitted to all players.
    Submit a ThinkerOrLead action that again results in the new game
    state being sent to all players.

        uid = get_uid('p1')

        s = GTRServer()
        s.register_user(uid, {'name': 'p1'})

        s.send_command = lambda u, c: print 'User:', u, 'Command:', c
        s.handle_command(uid, Command(None, GameAction(REQGAMELIST)))
        # prints 'User: <uid> Command(None, GAMELIST, <list>)'
        
        s.handle_command(<uid>, Command(None, GameAction(REQCREATEGAME)))
        # prints 'User: <uid> Command(0, JOINGAME)'
        
        s.handle_command(<uid>, Command(0, GameAction(REQSTARTGAME)))
        # prints 'User: <uid> Command(0, STARTGAME)'
        # prints 'User: <uid> Command(0, GAMESTATE, <game_state>)'
        
        s.handle_command(<uid>, Command(0, GameAction(THINKERORLEAD, [True])))
        # prints 'User: <uid> Command(0, GAMESTATE, <game_state>)'
        
        ...


    Command responses

    Each command is listed here with a description of parameters and the
    reponse expected from the server. All commands are passed with a user id
    (uid) in the handle_command() function. The Command objects have a game ID
    parameter, but this is not always required.

    REQGAMELIST: Get the list of GameRecord objects
        No parameters, game ID not required

        Response:
        GAMELIST: The list of GameRecord objects is send to the client as a
        list of JSON objects with the format:
            {'game_id': <id>,
             'players': <player_list>,
             'started': <started>,
             'host' : <host_uid>}

        Errors
        None


    REQGAMESTATE: Get the game state dict for a specified game ID.
        No parameters, game ID required

        Response
        GAMESTATE: The GameState object is serialized to JSON using each
        object's __dict__. Thus, an object Card(ident=20) is
        represented as {'ident': 20}.

        Errors
        Game ID isn't a valid game.


    REQCREATEGAME: Create a new game with unspecified game ID.
        No Parameters, game ID not required

        Response
        JOINGAME: The game id is sent to confirm that the user joined the
        nely-created game.

        Errors
        None


    REQJOINGAME: Join a game with the game ID.
        No Parameters, game ID required

        Response
        JOINGAME: The game id is sent to confirm that the user joined the
        existing game.
        GAMESTATE: The GameState of the joined game. See REQGAMESTATE.

        Errors
        Game is full.
        Game is already started.
        You have already joined this game.


    REQSTARTGAME: Start a game.
        No Parameters, game ID required

        Repsonse
        STARTGAME: Confirm that the game has started.
        GAMESTATE: GameState object of the started game. See REQGAMESTATE.

        Errors
        You are not the host of the game.
        Game is already started.


    [GameAction]: Any other commands are considered GameAction commands.
            These are passed to the specified game to handle.
        GameAction parameters, game ID required

        Response
        GAMESTATE: If the action is successfully handled, an updated
            GameState is sent to all players.

        Errors
        You aren't playing in this game.
        This game is not started.
        This game has already finished.
        You don't have priority in this game.
        The action is invalid.
        The action is not the expected action for this game.
        There was a GameRulesError while processing the action.
        
    """

    GAME_WAIT_TIMEOUT = datetime.timedelta(seconds=1)


    def __init__(self, database):
        self.games = []
        self._users = {} # User database
        self._game_locks = {}

        self.db = database
        self.send_command = lambda _ : None


    @gen.coroutine
    def handle_game_action(self, game_id, user_id, action_number, action):
        userdict = yield self.db.retrieve_user(user_id)

        # Check the lock to see if the game is in use.
        try:
            lock = self._game_locks[game_id]
        except KeyError:
            lock = locks.Lock()
            self._game_locks[game_id] = lock
        
        with (yield lock.acquire(GTRServer.GAME_WAIT_TIMEOUT)):
            game_json = yield self.db.retrieve_game(game_id)

            username = userdict['username']

            if game_json is None:
                msg = 'Invalid game id: ' + str(game_id)
                lg.warning(msg)
                return

            game = encode.json_to_game(game_json)

            player_index = game.find_player_index(username)
            if player_index is None:
                msg = ('User {0} is not part of game {1:d}, players: {2!s}'
                        ).format(name, game_id,
                            [p.name for p in game.players])
                lg.warning(msg)
                self._send_error(user_id, msg)
                return

            if action_number != game.action_number:
                msg = ('Received action_number {0:d}, but require {1:d}.'
                        ).format(action_number, game.action_number)
                lg.warning(msg)
                self._send_error(user_id, msg)
                return

            lg.debug('Handling action: {0}'.format(repr(action)))

            if game.finished:
                msg = 'Game {0} has finished.'.format(game_id)
                lg.warning(msg)
                self._send_error(user_id, msg)

            i_active_p = game.active_player_index

            if i_active_p == player_index:
                try:
                    game.handle(action)
                except GTRError as e:
                    lg.warning(e.message)
                    self._send_error(user_id, e.message)
                    return
                except GameOver:
                    lg.info('Game {0} has ended.'.format(game_id))

                yield self.store_game(game)

                for u in [p.uid for p in game.players]:
                    yield self._retrieve_and_send_game(u, game_id)

            else:
                msg = ('Received action for player {0!s} ({1}), '
                    'but waiting on player {2!s} ({3}).'
                    ).format(player_index, game.players[player_index].name,
                            i_active_p, game.players[i_active_p].name)

                lg.warning(msg)
                self._send_error(user_id, msg)


    @gen.coroutine
    def join_game(self, user_id, game_id):
        """Joins an existing game"""
        userdict = yield self.db.retrieve_user(user_id)
        game_json = yield self.db.retrieve_game(game_id)

        username = userdict['username']

        if game_json is None:
            msg = 'Invalid game id: ' + str(game_id)
            lg.warning(msg)
            return

        game = encode.json_to_game(game_json)

        player_index = game.add_player(user_id, username)
        yield self.store_game(game)


    @gen.coroutine
    def get_game(self, user_id, game_id):
        userdict = yield self.db.retrieve_user(user_id)
        game_json = yield self.db.retrieve_game(game_id)

        username = userdict['username']

        if game_json is None:
            msg = 'Invalid game id: ' + str(game_id)
            lg.warning(msg)
            raise GTRError(msg)
            
        game = encode.json_to_game(game_json)

        player_index = game.find_player_index(username)
        if player_index is None:
            msg = 'User {0:s} is not part of game {1:d}'.format(username, game_id)
            lg.warning(msg)
            raise GTRError(msg)

        if game.started:
            game_privatized = game.privatized_game_state_copy(username)

            raise gen.Return(game_privatized)

        else:
            raise gen.Return(None)


    @gen.coroutine
    def get_game_json(self, user_id, game_id):
        lg.debug('User {0!s} requests game {1!s}'.format(user_id, game_id))
        game = yield self.get_game(user_id, game_id)
        if game is None:
            game_json = ''
        else:
            game_json = encode.game_to_json(game)

        raise gen.Return(game_json)


    def _send_game(self, user_id, game):
        """Sends the game to the user as a GAMESTATE command."""
        if game is None:
            gs_json = ''
        else:
            gs_json = encode.game_to_json(game)

        resp = Command(game.game_id, None, GameAction(message.GAMESTATE, gs_json))
        self.send_command(user_id, resp)
        

    @gen.coroutine
    def _retrieve_and_send_game(self, user, game_id):
        """Retrieves the game from the database using game_id and 
        sends the game to the user in a GAMESTATE command.
        """
        try:
            game = yield self.get_game(user, game_id)
        except GTRError as e:
            self._send_error(user, e.message)
        else:
            self._send_game(user, game)


    def _send_error(self, user, msg):
        """Send error message to user."""
        resp = Command(None, None, GameAction(message.SERVERERROR, msg))
        self.send_command(user, resp)
        

    @gen.coroutine
    def create_game(self, user_id):
        """Create a new game, return the new game ID."""

        game_id = yield self.db.create_game_with_host(user_id)

        userdict = yield self.db.retrieve_user(user_id)
        username = userdict['username']

        lg.info('Creating new game {0:d} with host {1}'.format(
            game_id, username))

        game = Game()
        game.game_id = game_id
        game.host = username

        player_index = game.add_player(user_id, username)

        yield self.store_game(game)

        raise gen.Return(game_id)
        

    @gen.coroutine
    def store_game(self, game):
        """Convert a Game object to JSON and store in the database
        via self.db.store_game().
        """
        game_id = game.game_id
        game_json = encode.game_to_json(game)
        yield self.db.store_game(game_id, game_json)
    

    @gen.coroutine
    def start_game(self, user_id, game_id):
        userdict = yield self.db.retrieve_user(user_id)
        game_json = yield self.db.retrieve_game(game_id)

        username = userdict['username']

        if game_json is None:
            msg = 'Invalid game id: ' + str(game_id)
            lg.warning(msg)
            return

        game = encode.json_to_game(game_json)

        if game.started:
            raise GTRError('Game already started.')

        p = game.find_player_index(username)
        if p is None:
            raise GTRError('Player {0} cannot start game {1} '
                    'that they haven\'t joined.'
                    .format(username, game_id))

        if username != game.host:
            raise GTRError('Player {0} cannot start game {1} '
                    'if they are not the host ({2}).'
                    .format(username, game_id, game.host))

        game.start()
        self.store_game(game)<|MERGE_RESOLUTION|>--- conflicted
+++ resolved
@@ -4,10 +4,7 @@
 from cloaca.message import GameAction, Command
 import cloaca.message as message
 from cloaca.error import GTRError, GameOver
-<<<<<<< HEAD
-=======
 import cloaca.encode as encode
->>>>>>> 50e9ddb4
 
 import uuid
 import functools
