--- conflicted
+++ resolved
@@ -66,15 +66,10 @@
 
   def init_foundations(self, n_players):
     logging.info('--> Initializing the foundations')
-<<<<<<< HEAD
-    for material in card_manager.get_materials():
-      self.game_state.foundations.extend(material* n_players)
-=======
     n_out_of_town = 6 - n_players
     for material in card_manager.get_all_materials():
       self.game_state.in_town_foundations.extend([material]*n_players)
       self.game_state.out_of_town_foundations.extend([material]*n_out_of_town)
->>>>>>> 48ff9271
 
   def init_library(self):
     """ Starts with just a list of names for now.  """
