#!/usr/bin/env python

""" Glory to Rome sim.

"""

from player import Player
from gtrutils import get_card_from_zone
from gamestate import GameState
import gtrutils
import card_manager 

import collections
import logging
import pickle

class CancelDialogException(Exception):
  pass

class Game:
  initial_pool_count = 5
  initial_jack_count = 6
  max_players = 5
  
  def __init__(self, game_state=None):
    self.game_state = game_state if game_state is not None else GameState()

  def __repr__(self):
    rep=('Game(game_state={game_state!r})')
    return rep.format(game_state = self.game_state)

  def init_common_piles(self, n_players):
    logging.info('--> Initializing the game')

    self.init_library()
    first_player_index = self.init_pool(n_players)
    print 'Player {} goes first'.format(
        self.game_state.players[first_player_index].name)
    self.game_state.leader_index = first_player_index
    self.game_state.priority_index = first_player_index
    self.game_state.jack_pile.extend(['Jack'] * Game.initial_jack_count)
    self.init_foundations(n_players)
  
  def init_pool(self, n_players):
    """ Returns the index of the player that goes first. Fills the pool
    with one card per player, alphabetically first goes first. Resolves
    ties with more cards.
    """
    logging.info('--> Initializing the pool')
    player_cards = [""]*n_players
    all_cards_drawn = []
    has_winner = False
    winner = None
    while not has_winner:
      # Draw new cards for winners, or everyone in the first round
      for i,card in enumerate(player_cards):
        if card is None: continue
        player_cards[i] = self.game_state.draw_cards(1)[0]
        all_cards_drawn.append(player_cards[i])
      # Winnow player_cards to only have the alphabetically first cards
      winning_card = min( [c for c in player_cards if c is not None])
      has_winner = player_cards.count(winning_card) == 1
      if has_winner: winner = player_cards.index(winning_card)
      # Set all players' cards to None if they aren't winners
      player_cards = map(lambda c : c if c==winning_card else None, player_cards)

    self.game_state.pool.extend(all_cards_drawn)
    return winner
    

  def init_foundations(self, n_players):
    logging.info('--> Initializing the foundations')
    n_out_of_town = 6 - n_players
    for material in card_manager.get_all_materials():
      self.game_state.in_town_foundations.extend([material]*n_players)
      self.game_state.out_of_town_foundations.extend([material]*n_out_of_town)

  def init_library(self):
    """ Starts with just a list of names for now.  """

    # read in card definitions from csv file:
    card_definitions_dict = card_manager.get_cards_dict_from_json_file()
    # the keys of the card dict are the card names:
    card_names = card_definitions_dict.keys()
    card_names.sort()

    self.game_state.library = []
    for card_name in card_names:
        
        card_count = card_manager.get_count_of_card(card_name)
        self.game_state.library.extend([card_name]*card_count)

    #self.game_state.library.sort()
    #print self.game_state.library
        
    logging.info('--> Initializing the library ({0} cards)'.format(
      len(self.game_state.library)))
    self.game_state.shuffle_library()

  def show_public_game_state(self):
    """ Prints the game state, showing only public information.

    This is the following: cards in the pool, # of cards in the library,
    # of jacks left, # of each foundation left, who's the leader, public
    player information.
    """

    gtrutils.print_header('Public game state', '+')

    # print leader and priority
    self.game_state.print_turn_info()

    # print pool. 
    pool_string = 'Pool: \n'
    pool_string += gtrutils.get_detailed_zone_summary(self.game_state.pool)
    logging.info(pool_string)
    
    # print exchange area. 
    try: 
      if self.game_state.exchange_area:
        exchange_string = 'Exchange area: \n'
        exchange_string += gtrutils.get_detailed_zone_summary(
          self.game_state.exchange_area)
        logging.info(exchange_string)
    except AttributeError: # backwards-compatibility for old games
      self.game_state.exchange_area = []
      
    # print N cards in library
    print 'Library : {0:d} cards'.format(len(self.game_state.library))

    # print N jacks
    print 'Jacks : {0:d} cards'.format(len(self.game_state.jack_pile))

    # print Foundations
    logging.info('Foundation materials:')
    foundation_string = '  In town: ' + gtrutils.get_short_zone_summary(
      self.game_state.in_town_foundations, 3)
    logging.info(foundation_string)
    foundation_string = '  Out of town: ' + gtrutils.get_short_zone_summary(
      self.game_state.out_of_town_foundations, 3)
    logging.info(foundation_string)

    print ''
    for player in self.game_state.players:
      self.print_public_player_state(player)
      #self.print_complete_player_state(player)
      print ''


  def print_public_player_state(self, player):
    """ Prints a player's public information.

    This is the following: Card in camp (if existing), clientele, influence,
    number of cards in vault, stockpile, number of cards/jacks in hand, 
    buildings built, buildings under construction and stage of completion.
    """
    # name
    logging.info('--> Player {0} public state:'.format(player.name))

    # hand
    logging.info(player.describe_hand_public())
    
    # Vault
    if len(player.vault) > 0:
      logging.info(player.describe_vault_public())

    # influence
    if player.influence:
      logging.info(player.describe_influence())

    # clientele
    if len(player.clientele) > 0:
      logging.info(player.describe_clientele())

    # Stockpile
    if len(player.stockpile) > 0:
      logging.info(player.describe_stockpile())

    # Buildings
    if len(player.buildings) > 0:
      # be sure there is at least one non-empty site
      for building in player.buildings:
          if building:
              logging.info(player.describe_buildings())
              break


    # Camp
    if len(player.camp) > 0:
      logging.info(player.describe_camp())

    # Revealed cards
    try:
      if len(player.revealed) > 0:
        logging.info(player.describe_revealed())
    except AttributeError:
      player.revealed = []


  def print_complete_player_state(self, player):
    """ Prints a player's information, public or not.

    This is the following: Card in camp (if existing), clientele, influence,
    cards in vault, stockpile, cards in hand,
    buildings built, buildings under construction and stage of completion.
    """
    # print name
    logging.info('--> Player {0} complete state:'.format(player.name))

    # print hand
    print player.describe_hand_private()
    
    # print Vault
    if len(player.vault) > 0:
      print player.describe_vault_public()

    # print clientele
    if len(player.clientele) > 0:
      print player.describe_clientele()

    # print Stockpile
    if len(player.stockpile) > 0:
      print player.describe_stockpile()

    # print Buildings
    if len(player.buildings) > 0:
      # be sure there is at least one non-empty site
      for building in player.buildings:
          if building:
              print player.describe_buildings()
              break

  def take_turn(self, player):
    """
    1) Ask for thinker or lead
    2) -->ACTION(thinker), -->ACTION(lead_role)
    """
    if thinker:
      perform_thinker_action(player)
      end_turn()
    else:
      role = self.lead_role_action(player)
      for p in get_other_players():
        self.follow_role_action(p, role)

      perform_role_being_led(player)
      for p in get_following_players():
        self.perform_role_being_led(p)
          
    pass

  def post_game_state(self):
      save_game_state(self)

  def perform_thinker_action(self, thinking_player):
    """
    1) If thinking_player has a Latrine, ask for discard.
    2) If thinking_player has a Vomitorium, ask for discard.
    3) Determine # cards that would be drawn. Check hand size,
       Temple, and Shrine. Also check if jacks are empty,
       and if drawing cards would end the game.
    3) Ask thinking_player for thinker type (jack or # cards)
    4) Draw cards for player.
    """
    # still doesn't check for stairway-activated buildings
    if "Latrine" in thinking_player.get_active_buildings():
      latrine_card = client.UseLatrineDialog(thinking_player)
    else: latrine_card = None

    if "Vomitorium" in thinking_player.get_active_buildings():
      should_discard = client.UseVomitoriumDialog(thinking_player)
    else: should_discard_all = False

    if should_discard_all:
      game_state.discard_all_for_player(thinking_player)
    
    if latrine_card:
      game_state.discard_for_player(latrine_card)

    thinker_type = self.ThinkerTypeDialog()
    if thinker_type == "Jack":
      game_state.draw_one_jack_for_player(thinking_player)
    if thinker_type == "Cards":
      game_state.thinker_fillup_for_player(thinking_player)

  def lead_role_action(self, leading_player):
    """
    1) Ask for cards used to lead
    2) Check legal leads using these cards (Palace, petition)
    3) Ask for role clarification if necessary
    4) Move cards to camp, set this turn's role that was led.
    """
    
    pass

  def follow_role_action(self, following_player, role):
    """
    1) Ask for cards used to follow
    2) Check for ambiguity in ways to follow (Crane, Palace, petition)
    3) Ask for clarification if necessary
    4) Move cards to camp
    """
    pass

  def perform_role_being_led(self, player):
    """
    This is the main part of a player's turn. It figures how many actions
    the player gets from leading or following with a card (or cards).
    It then figures out how many clients get to perform their actions and
    activates them in turn. If the number of clients changes, it must be
    tracked here (eg. the first client finishes a Ludus Magna).
    1) Determine if the player gets to perform multiple actions (Palace)
    2) If the role is architect or craftsman, if the player is going
       to get multiples (Palace, clietele) or the have a Tower, set
       out_of_town_allowed=true
    3) While the player has actions {-->ACTION(perform_<role>_action)}
    4) Check how many clientele the player has (Stockpile, Ludus Magna).
    5) While the player has clientele actions { -->ACTION(perform_clientele_action) }
       Have to forward out_of_town_allowed.
    """
    pass

  def perform_clientele_action(self, player, role, out_of_town_allowed):
    """
    This function will activate one client. It makes two actions 
    if the player has a Circus Maximus. This function doesn't keep track
    of which clients have been used.
    1) -->ACTION(perform_<role>_action), forwarding out_of_town_allowed to architect/craftsman
    1) If the player has a Circus Maximus, do it again
    """
    pass


  def perform_laborer_action(self, player):
    """
    1) Ask for which card from the pool
    2) Move card from pool
    3) Check for Dock and ask for card from hand
    4) Move card from hand
    """
    pass

  def peform_patron_action(self, player):
    """
    1) Abort if clientele full (Insula, Aqueduct)
    2) Ask for which card from pool
    3) Check for Bar and Aqueduct and 
    """
    pass

  def peform_craftsman_action(self, player, out_of_town_allowed):
    """
    out_of_town_allowed is indicated by the caller if this craftsman would
    be stacked up with another, so that an out-of-town site may be used.
    In that case, this will return an indication and the caller can nix the
    next craftsman action.
    1) Ask for building to start or material to add.
    2) If out_of_town_allowed is false, don't allow out of town, otherwise
       start the out-of-town site and return the indicator.
    3) Check legality of material, building + site.
    4) Place material or building -->ACTION(place_material) -->ACTION(start_building)
    5) Mark flag for "performed craftsman this turn" for Academy
    """
    pass

  def peform_legionary_action(self, player, affected_players):
    """
    affected_players must be determined by the caller, accounting for Pallisade, Wall, Bridge
    1) Ask for card to show for demand
    2) Ask for affected players to give card of material, or say "Glory to Rome!"
    3) If player has coliseum, ask for affected players to select client to send to the lions.
    4) If player has bridge, ask affected players for material from stockpile
    """
    pass

  def peform_architect_action(self, player, out_of_town_allowed):
    """
    out_of_town_allowed is indicated by the caller if this architect would
    be stacked up with another, so that an out-of-town site may be used.
    In that case, this will return an indication and the caller can nix the
    next architect action.
    1) Ask for building to start or material to add. (Archway, Stairway)
    2) If out_of_town_allowed is false, don't allow out of town, otherwise
       start the out-of-town site and return the indicator.
    3) Check legality of material, building + site.
    4) Place material or building -->ACTION(place_material) -->ACTION(start_building)
    """
    pass

  def peform_merchant_action(self, player):
    """
    Do we log materials? We should in case the display messes up,
    but maybe only until end of turn.
    1) Abort if vault full. Also between each step here. (Market)
    2) Ask player to select material from Stockpile. Reveal and place in vault.
    3) If Basilica, ask player to select from hand. No reveal and vault.
    4) If Atrium, ask player to select top of deck. No reveal and vault.
    """
    pass

  def kids_in_pool(self, player, players_with_senate):
    """
    Place cards in camp into the pool.
    1) If Sewer, ask to move cards into stockpile.
    2) If dropping a Jack, ask players_with_senate in order.
    """
    pass

  def end_turn(self, player):
    """
    Ask for Academy thinker. Need to figure out whether or not Senate goes first.
    1) Find players_with_senate
    2) --> kids_in_pool(player, players_with_senate)
    """
    pass

  def add_material_to_building(self, player, material, source, building):
    """
    Adds a material to a building and checks if the building is complete
    The caller should make sure it's legal.
    1) Add material to building, indicate Stairway separately.
    2) If building is completed, trigger resolve_<building> action
    """
    pass

  def resolve_building(self, player, building):
    """ Placeholder for all building resolutions
    """
    pass

<<<<<<< HEAD
  def save_game_state(self, log_file_prefix='log_state'):
    """
    Save game state to file
    """
    # get the current time, in seconds 
    time_stamp = time.time()
    self.game_state.time_stamp = time_stamp
    file_name = '{0}_{1}.log'.format(log_file_prefix, time_stamp)
    log_file = file(file_name, 'w')
    pickle.dump(game_state, log_file)
    log_file.close()

  def get_previous_game_state(self, log_file_prefix='log_state'):
    """
    Return saved game state from file
    """
    log_files = glob.glob('{0}*.log'.format(log_file_prefix))
    log_files.sort()
    #for log_file in log_files: # print all log file names, for debugging
    #  logging.debug(log_file)

    if not log_files:
      return None

    log_file_name = log_files[-1] # last element
    time_stamp = log_file_name.split('_')[-1].split('.')[0:1]
    time_stamp = '.'.join(time_stamp)
    asc_time = time.asctime(time.localtime(float(time_stamp)))
    #logging.debug('Retrieving game state from {0}'.format(asc_time))

    log_file = file(log_file_name, 'r')
    game_state = pickle.load(log_file)
    log_file.close()
    self.game_state = game_state
    return game_state



=======
  def ThinkerTypeDialog(game_state, player):
    """ Returns 'Jack' or 'Cards' for which type of thinker to
    perform.
    """
    logging.info('Thinker:')
    logging.info('[1] Jack')
    n_possible_cards = player.get_n_possible_thinker_cards()
    logging.info('[2] Fill up from library ({0} cards)'.format(n_possible_cards))
    while True:
      response_str = raw_input('--> Your choice ([q]uit, [s]tart over): ')
      if response_str in ['s', 'start over']: continue
      elif response_str in ['q', 'quit']: return ('','','')
      try:
        response_int = int(response_str)
        if response_int == 1:
          return 'Jack'
        elif response_int == 2:
          return 'Cards'
        else:
          logging.info('your response was {0!s}... try again'.format(response_str))
          continue
        logging.info(player.describe_hand_private())
        save_game_state(game_state)
        break
      except:
        logging.info('your response was {0!s}... try again'.format(response_str))


  def LeadOrFollowRoleDialog(game_state, player):
    """ Players can only lead or follow from their hands to their camp. 
    Returns a list of [<role>, <card1>, <card2>, ...] where <role> is
    the role being lead or followed and the remainder of the list
    are the card or cards used to lead/follow.
    This is usually only one card, but petitioning allows the player
    to use 3 cards as a jack.
    Raises a StartOverException if the user enters the Start Over option
    or if the user attempts an illegal action (petition without the needed
    multiple of a single role).
    """
    # Choose the role card
    logging.info('Lead or Follow a role: choose the card:')
    hand = player.hand
    sorted_hand = sorted(hand)
    card_choices = [gtrutils.get_detailed_card_summary(card) for card in sorted_hand]
    card_choices.append('Jack')
    card_choices.append('Petition')

    card_index = choices_dialog(card_choices, 'Select a card to lead/follow')

    role_index = -1
    # If it's a jack, figure out what role it needs to be
    if card_choices[card_index] == 'Jack':
      role_index = choices_dialog(card_manager.get_all_roles(), 
                                  'Select a role for the Jack')
      return (card_manager.get_all_roles()[role_index], 'Jack')

    elif card_index == card_choices.index('Petition'):
      # check if petition is possible
      petition_count = 3   # 2 for circus
      non_jack_hand = filter(lambda x:x!='Jack', game_state.players[player_index].hand)
      hand_roles = map(card_manager.get_role_of_card, non_jack_hand)
      role_counts = collections.Counter(hand_roles)
      possible_petitions = [role for (role,count) in role_counts.items()
                            if count>=petition_count]

      if len(possible_petitions) < 1:
        logging.info('Petitioning requires {0} cards of the same role'.format(petition_count))
        raise StartOverException

      # Petition can be used for any role
      role_index = choices_dialog(card_manager.get_all_roles(), 'Select a role to petition')
      petition_role = card_manager.get_all_roles()[role_index]

      # Determine which cards will be used to petition
      cards_to_petition = []
      petition_cards = filter(
        lambda x : role_counts[card_manager.get_role_of_card(x)] >= petition_count, non_jack_hand)
      # Get first petition card, then filter out the roles that don't match
      for i in range(0, petition_count):
        card_index = choices_dialog(petition_cards, 
          "Select {0:d} cards to use for petition".format(petition_count - len(cards_to_petition)))
        cards_to_petition.append(petition_cards.pop(card_index))

        if len(cards_to_petition) == 1:
          def roles_match_petition(card): 
            return card_manager.get_role_of_card(card) == \
                      card_manager.get_role_of_card(cards_to_petition[0])
          
          petition_cards = filter(roles_match_petition, petition_cards)

      ret_value = ['Petition']
      ret_value.extend(cards_to_petition)
      return ret_value

    else:
      card = sorted_hand[card_index]
      return [card_manager.get_role_of_card(card), card]
>>>>>>> cff95fdc
<|MERGE_RESOLUTION|>--- conflicted
+++ resolved
@@ -428,7 +428,6 @@
     """
     pass
 
-<<<<<<< HEAD
   def save_game_state(self, log_file_prefix='log_state'):
     """
     Save game state to file
@@ -466,8 +465,6 @@
     return game_state
 
 
-
-=======
   def ThinkerTypeDialog(game_state, player):
     """ Returns 'Jack' or 'Cards' for which type of thinker to
     perform.
@@ -564,5 +561,4 @@
 
     else:
       card = sorted_hand[card_index]
-      return [card_manager.get_role_of_card(card), card]
->>>>>>> cff95fdc
+      return [card_manager.get_role_of_card(card), card]